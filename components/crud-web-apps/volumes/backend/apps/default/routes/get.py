--- conflicted
+++ resolved
@@ -12,8 +12,6 @@
     pvcs = api.list_pvcs(namespace)
     notebooks = api.list_notebooks(namespace)["items"]
     content = [utils.parse_pvc(pvc, notebooks) for pvc in pvcs.items]
-<<<<<<< HEAD
-=======
 
     # Mix-in the viewer status to the response
     viewers = {
@@ -27,7 +25,6 @@
             "status": status.viewer_status(viewer),
             "url": viewer.get("status", {}).get("url", None)
         }
->>>>>>> 48b8643b
 
     return api.success_response("pvcs", content)
 
