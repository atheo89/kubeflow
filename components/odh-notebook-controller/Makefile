
# Image URL to use all building/pushing image targets
IMG ?= quay.io/opendatahub/odh-notebook-controller
TAG ?= $(shell git describe --tags --always)

KF_IMG ?= quay.io/opendatahub/kubeflow-notebook-controller
<<<<<<< HEAD
KF_TAG ?= 1.9-8369940
=======
KF_TAG ?= main-3f9fg3781d2

#checkkk
>>>>>>> 1f3f657b

CONTAINER_ENGINE ?= podman

# ENVTEST_K8S_VERSION refers to the version of kubebuilder assets to be downloaded by envtest binary.
ENVTEST_K8S_VERSION = 1.23

# Kubernetes configuration
K8S_NAMESPACE ?= odh-notebook-controller-system

# Webhook configuration
WEBHOOK_PORT = 8443
WEBHOOK_CERT_DIR = /tmp/k8s-webhook-server/serving-certs

# E2E tests additional flags
E2E_TEST_FLAGS = "--skip-deletion=false" # See README.md

# Get the currently used golang install path (in GOPATH/bin, unless GOBIN is set).
ifeq (,$(shell go env GOBIN))
GOBIN=$(shell go env GOPATH)/bin
else
GOBIN=$(shell go env GOBIN)
endif

# Setting SHELL to bash allows bash commands to be executed by recipes.
# This is a requirement for 'setup-envtest.sh' in the test target.
# Options are set to exit when a recipe line exits non-zero or a piped command fails.
SHELL = /usr/bin/env bash -o pipefail
.SHELLFLAGS = -ec

.PHONY: all
all: build

##@ General

# The help target prints out all targets with their descriptions organized
# beneath their categories. The categories are represented by '##@' and the
# target descriptions by '##'. The awk commands is responsible for reading the
# entire set of makefiles included in this invocation, looking for lines of the
# file as xyz: ## something, and then pretty-format the target and help. Then,
# if there's a line with ##@ something, that gets pretty-printed as a category.
# More info on the usage of ANSI control characters for terminal formatting:
# https://en.wikipedia.org/wiki/ANSI_escape_code#SGR_parameters
# More info on the awk command:
# http://linuxcommand.org/lc3_adv_awk.php

.PHONY: help
help: ## Display this help.
	@awk 'BEGIN {FS = ":.*##"; printf "\nUsage:\n  make \033[36m<target>\033[0m\n"} /^[a-zA-Z_0-9-]+:.*?##/ { printf "  \033[36m%-15s\033[0m %s\n", $$1, $$2 } /^##@/ { printf "\n\033[1m%s\033[0m\n", substr($$0, 5) } ' $(MAKEFILE_LIST)

##@ Development

.PHONY: manifests
manifests: controller-gen ## Generate WebhookConfiguration, ClusterRole and CustomResourceDefinition objects.
	$(CONTROLLER_GEN) rbac:roleName=manager-role crd webhook paths="./..." output:crd:artifacts:config=config/crd/bases

external-manifests: controller-gen ## Generate CustomResourceDefinition objects for 3rd party APIs.
    # Openshift CRDs
	go get github.com/openshift/api
	$(CONTROLLER_GEN) crd \
		paths=${GOPATH}/pkg/mod/github.com/openshift/api@v3.9.0+incompatible/route/v1 \
		output:crd:artifacts:config=config/crd/external
    # Kubeflow CRDS
	$(KUSTOMIZE) build ../notebook-controller/config/crd > config/crd/external/kubeflow.org_notebooks.yaml

.PHONY: license
license: ## Generate third-party license
	go list -m all | cut -d ' ' -f 1 > ./third_party/dep.txt
	cd ./third_party && python3 ./concatenate_license.py --output=./license.txt

.PHONY: generate
generate: controller-gen ## Generate code containing DeepCopy, DeepCopyInto, and DeepCopyObject method implementations.
	$(CONTROLLER_GEN) object:headerFile="hack/boilerplate.go.txt" paths="./..."

.PHONY: fmt
fmt: ## Run go fmt against code.
	go fmt ./...

.PHONY: vet
vet: ## Run go vet against code.
	go vet ./...

.PHONY: test test-with-rbac-false test-with-rbac-true
test: test-with-rbac-false test-with-rbac-true
test-with-rbac-false: manifests generate fmt vet envtest ## Run tests.
	export SET_PIPELINE_RBAC=false && \
	ACK_GINKGO_DEPRECATIONS=1.16.5 \
	KUBEBUILDER_ASSETS="$(shell $(ENVTEST) use $(ENVTEST_K8S_VERSION) -p path)" \
		go test ./controllers/... -ginkgo.v -ginkgo.progress -test.v -coverprofile cover.out
test-with-rbac-true: manifests generate fmt vet envtest ## Run tests.
	export SET_PIPELINE_RBAC=true && \
	ACK_GINKGO_DEPRECATIONS=1.16.5 \
	KUBEBUILDER_ASSETS="$(shell $(ENVTEST) use $(ENVTEST_K8S_VERSION) -p path)" \
		go test ./controllers/... -ginkgo.v -ginkgo.progress -test.v -coverprofile cover.out

##@ Build

.PHONY: build
build: generate fmt vet ## Build manager binary.
	go build -o bin/manager main.go

.PHONY: run
run: manifests generate fmt vet certificates ktunnel ## Run a controller from your host.
	$(KTUNNEL) inject deployment odh-notebook-controller-ktunnel \
		$(WEBHOOK_PORT) --eject=false --namespace $(K8S_NAMESPACE) &
	go run ./main.go

.PHONY: docker-build
docker-build: test ## Build docker image with the manager.
	cd ../ && ${CONTAINER_ENGINE} build . -t ${IMG}:${TAG} -f odh-notebook-controller/Dockerfile

.PHONY: docker-push
docker-push: ## Push docker image with the manager.
	${CONTAINER_ENGINE} push ${IMG}:${TAG}

.PHONY: image
image: docker-build docker-push ## Build and push docker image with the manager.

##@ Deployment

ifndef ignore-not-found
  ignore-not-found = false
endif

.PHONY: setup-kf
setup-kf: kustomize ## Replace Kustomize manifests with your environment configuration.
	sed -i'' -e 's,namespace: .*,namespace: '"${K8S_NAMESPACE}"',' \
		../notebook-controller/config/overlays/openshift/kustomization.yaml
	sed -i'' -e 's,newName: .*,newName: '"${KF_IMG}"',' \
		../notebook-controller/config/overlays/openshift/kustomization.yaml
	sed -i'' -e 's,newTag: .*,newTag: '"${KF_TAG}"',' \
 	../notebook-controller/config/overlays/openshift/kustomization.yaml

.PHONY: setup
setup: manifests kustomize ## Replace Kustomize manifests with your environment configuration.
	sed -i'' -e 's,namespace: .*,namespace: '"${K8S_NAMESPACE}"',' ./config/default/kustomization.yaml
	sed -i'' -e 's,newName: .*,newName: '"${IMG}"',' ./config/base/kustomization.yaml
	sed -i'' -e 's,newTag: .*,newTag: '"${TAG}"',' ./config/base/kustomization.yaml

.PHONY: setup-service-mesh
setup-service-mesh: kustomize ## Replace Kustomize manifests with your environment configuration.
	sed -i'' -e 's,namespace: .*,namespace: '"${K8S_NAMESPACE}"',' \
			../notebook-controller/config/overlays/standalone-service-mesh/smm.yaml
	sed -i'' -e 's,namespace: .*,namespace: '"${K8S_NAMESPACE}"',' \
		../notebook-controller/config/overlays/standalone-service-mesh/kustomization.yaml
	sed -i'' -e 's,ISTIO_GATEWAY=.*,ISTIO_GATEWAY='"${K8S_NAMESPACE}/odh-gateway"',' \
    		../notebook-controller/config/overlays/standalone-service-mesh/kustomization.yaml
	sed -i'' -e 's,newName: .*,newName: '"${KF_IMG}"',' \
		../notebook-controller/config/overlays/standalone-service-mesh/kustomization.yaml
	sed -i'' -e 's,newTag: .*,newTag: '"${KF_TAG}"',' \
	../notebook-controller/config/overlays/standalone-service-mesh/kustomization.yaml
	sed -i'' -e 's,host: .*,host: opendatahub.'"$(shell kubectl get ingress.config.openshift.io cluster -o 'jsonpath={.spec.domain}')"',' \
    	../notebook-controller/config/overlays/standalone-service-mesh/gateway-route.yaml

.PHONY: deploy-service-mesh
deploy-service-mesh: ## Deploy Service Mesh to the Openshift cluster.
	./e2e/scripts/install-ossm-release.sh install-operators
	./e2e/scripts/install-ossm-release.sh install-smcp

.PHONY: undeploy-service-mesh
undeploy-service-mesh: ## Undeploy Service Mesh and related operators
	./e2e/scripts/install-ossm-release.sh delete-smcp
	./e2e/scripts/install-ossm-release.sh delete-operators

.PHONY: deploy-kf
deploy-kf: setup-kf ## Deploy kubeflow controller to the Openshift cluster.
	$(KUSTOMIZE) build ../notebook-controller/config/overlays/openshift | oc apply -f -

.PHONY: deploy
deploy: setup deploy-kf ## Deploy controller to the Openshift cluster.
	$(KUSTOMIZE) build config/base | oc apply -f -

.PHONY: deploy-with-mesh
deploy-with-mesh: setup-service-mesh deploy
	$(KUSTOMIZE) build ../notebook-controller/config/overlays/standalone-service-mesh | oc apply -f -

.PHONY: undeploy-with-mesh
undeploy-with-mesh: setup-service-mesh undeploy
	$(KUSTOMIZE) build ../notebook-controller/config/overlays/standalone-service-mesh | oc delete --ignore-not-found=true -f -

.PHONY: deploy-dev
deploy-dev: setup deploy-kf ## Deploy controller to the Openshift cluster.
	$(KUSTOMIZE) build config/development | oc apply -f -

.PHONY: certificates
certificates: ## Extract webhook certificates generated by the Openshift CA.
	mkdir -p $(WEBHOOK_CERT_DIR)
	oc get secret odh-notebook-controller-webhook-cert \
		-o go-template='{{index .data "tls.crt" | base64decode }}' > $(WEBHOOK_CERT_DIR)/tls.crt
	oc get secret odh-notebook-controller-webhook-cert \
		-o go-template='{{index .data "tls.key" | base64decode }}' > $(WEBHOOK_CERT_DIR)/tls.key

.PHONY: undeploy-kf
undeploy-kf: setup-kf ## Undeploy kubeflow controller from the Openshift cluster.
	$(KUSTOMIZE) build ../notebook-controller/config/overlays/openshift | oc delete --ignore-not-found=true -f -

.PHONY: undeploy
undeploy: setup undeploy-kf ## Undeploy controller from the Openshift cluster.
	$(KUSTOMIZE) build config/base | oc delete --ignore-not-found=true -f -

.PHONY: undeploy-dev
undeploy-dev: setup undeploy-kf ## Undeploy controller from the Openshift cluster.
	$(KUSTOMIZE) build config/development | oc delete --ignore-not-found=true -f -

e2e-test-%:
	$(eval deploymentMode:=$(subst e2e-test-,,$@))
	go test ./e2e/ -run ^TestE2ENotebookController -v \
		--nb-namespace=$(K8S_NAMESPACE) \
		--deploymentMode=$(deploymentMode) \
		${E2E_TEST_FLAGS}

.PHONY: e2e-test
e2e-test: e2e-test-oauth ## Run e2e tests for the controller with oauth proxy

.PHONY: run-ci-e2e-tests
run-ci-e2e-tests:
	bash ./run-e2e-test.sh

.PHONY: run-ci-e2e-tests-service-mesh
run-ci-e2e-service-mesh-tests:
	bash ./run-e2e-test-service-mesh.sh

##@ Build Dependencies

## Location to install dependencies to
LOCALBIN ?= $(shell pwd)/bin
$(LOCALBIN): ## Ensure that the directory exists
	mkdir -p $(LOCALBIN)

CONTROLLER_GEN = $(LOCALBIN)/controller-gen
.PHONY: controller-gen
controller-gen: ## Download controller-gen locally if necessary.
	GOBIN=$(LOCALBIN) go install sigs.k8s.io/controller-tools/cmd/controller-gen@v0.16.3

KUSTOMIZE = $(LOCALBIN)/kustomize
.PHONY: kustomize
kustomize: ## Download kustomize locally if necessary.
	GOBIN=$(LOCALBIN) go install sigs.k8s.io/kustomize/v3/cmd/kustomize@v5.0.2

ENVTEST = $(LOCALBIN)/setup-envtest
.PHONY: envtest
envtest: ## Download setup-envtest locally if necessary.
	GOBIN=$(LOCALBIN) go install sigs.k8s.io/controller-runtime/tools/setup-envtest@v0.0.0-20240923090159-236e448db12c

KTUNNEL = $(LOCALBIN)/ktunnel
.PHONY: ktunnel
ktunnel: ## Download ktunnel locally if necessary.
	GOBIN=$(LOCALBIN) go install github.com/omrikiei/ktunnel@v1.4.8<|MERGE_RESOLUTION|>--- conflicted
+++ resolved
@@ -4,13 +4,9 @@
 TAG ?= $(shell git describe --tags --always)
 
 KF_IMG ?= quay.io/opendatahub/kubeflow-notebook-controller
-<<<<<<< HEAD
-KF_TAG ?= 1.9-8369940
-=======
-KF_TAG ?= main-3f9fg3781d2
+main
 
 #checkkk
->>>>>>> 1f3f657b
 
 CONTAINER_ENGINE ?= podman
 
