name: Run Notebook Controller unit tests
on:
  push:
  pull_request:
    branches:
      - main
      - v1.9-branch
    paths:
      - .github/workflows/notebook_controller_unit_test.yaml
      - components/notebook-controller/**
<<<<<<< HEAD
  workflow_dispatch:
=======
      - releasing/version/VERSION
    branches:
      - master
      - v*-branch
>>>>>>> 90e987bf

jobs:
  build:
    runs-on: ubuntu-22.04
    steps:
    - name: Checkout
      uses: actions/checkout@v4

    - name: Install Go
      uses: actions/setup-go@v5
      with:
<<<<<<< HEAD
=======
        go-version: "1.17"
>>>>>>> 90e987bf
        check-latest: true
        go-version-file: components/notebook-controller/go.mod
        cache-dependency-path: components/notebook-controller/go.sum

    - name: Run unit tests
      run: |
        cd components/notebook-controller
        make test

    - name: Upload results to Codecov
      uses: codecov/codecov-action@v5
      with:
        token: ${{ secrets.CODECOV_TOKEN }}
        files: ./components/notebook-controller/cover.out
        disable_search: true<|MERGE_RESOLUTION|>--- conflicted
+++ resolved
@@ -8,14 +8,7 @@
     paths:
       - .github/workflows/notebook_controller_unit_test.yaml
       - components/notebook-controller/**
-<<<<<<< HEAD
   workflow_dispatch:
-=======
-      - releasing/version/VERSION
-    branches:
-      - master
-      - v*-branch
->>>>>>> 90e987bf
 
 jobs:
   build:
@@ -27,10 +20,6 @@
     - name: Install Go
       uses: actions/setup-go@v5
       with:
-<<<<<<< HEAD
-=======
-        go-version: "1.17"
->>>>>>> 90e987bf
         check-latest: true
         go-version-file: components/notebook-controller/go.mod
         cache-dependency-path: components/notebook-controller/go.sum
